# Unreleased

<<<<<<< HEAD
- [changed] Admin SDK can now create custom tokens without being initialized
  with service account credentials. When a service account private key is not
  available, the SDK uses the remote IAM service to sign JWTs in the cloud.
=======
- [changed] Updated the typings of the `admin.database.Query.once()`
  method to return a more specific type.
>>>>>>> 62230739
- [changed] Admin SDK can now read the Firebase/GCP project ID from both
  `GCLOUD_PROJECT` and `GOOGLE_CLOUD_PROJECT` environment variables.

# v5.12.1

- [changed] Admin SDK now lazy loads all child namespaces and certain heavy
  dependencies for faster load times. This change also ensures that only
  the sources for namespaces that are actually used get loaded into the
  Node.js process.
- [changed] Upgraded Cloud Firestore client to v0.14.0.

# v5.12.0

- [feature] Added the session cookie management APIs for creating and verifying
  session cookies, via `auth.createSessionCookie()` and
  `auth.verifySessionCookie()`.
- [added] Added the `mutableContent` optional field to the `Aps` type of
  the FCM API.
- [added] Added the support for specifying arbitrary custom key-value
  fields in the `Aps` type.

# v5.11.0

- [changed] Added the `auth.importUsers()` method for importing users to
  Firebase Auth in bulk.

# v5.10.0

- [changed] Upgraded Realtime Database client to v0.2.0. With this upgrade
  developers can call the `admin.database().ref()` method with another
  `Reference` instance as the argument.
- [changed] Upgraded Cloud Firestore client to v0.13.0.

# v5.9.1

- [changed] The `admin.initializeApp()` method can now be invoked without an
  explicit `credential` option. In that case the SDK will get initialized with
  Google application default credentials.
- [changed] Upgraded Realtime Database client to v0.1.11.
- [changed] Modified the Realtime Database client integration to report the
  correct user agent header.
- [changed] Upgraded Cloud Firestire client to v0.12.0.
- [changed] Improved error handling in FCM by mapping more server-side errors
  to client-side error codes.

# v5.9.0

- [added] Added the `messaging.send()` method and the new `Message` type for
  sending Cloud Messaging notifications via the
  [new FCM REST endpoint](https://firebase.google.com/docs/reference/fcm/rest/v1/projects.messages).

# v5.8.2

- [changed] Exposed `admin.firestore.DocumentReference` and
  `admin.firestore.DocumentSnapshot` types from the Admin SDK typings.
- [changed] Upgraded Firestore dependency version to
  [0.11.2](https://github.com/googleapis/nodejs-firestore/releases/tag/v0.11.2).

# v5.8.1

- [changed] Upgraded Firestore dependency version from 0.10.0 to 0.11.1.
  This includes several bug fixes in Cloud Firestore.

# v5.8.0

### Initialization

- [added] The [`admin.initializeApp()`](https://firebase.google.com/docs/reference/admin/node/admin#.initializeApp)
  method can now be invoked without any arguments. This initializes an app
  using Google Application Default Credentials, and other
  [`AppOptions`](https://firebase.google.com/docs/reference/admin/node/admin.app.AppOptions) loaded from
  the `FIREBASE_CONFIG` environment variable.

### Authentication

- [changed] Upgraded the `jsonwebtoken` library to 8.1.0.

# v5.7.0

### Authentication

- [added] A new [`revokeRefreshTokens()`](https://firebase.google.com/docs/reference/admin/node/admin.auth.Auth#revokeRefreshTokens)
  method for revoking refresh tokens issued to a user.
- [added] The [`verifyIdToken()`](https://firebase.google.com/docs/reference/admin/node/admin.auth.Auth#verifyIdToken)
  method now accepts an optional `checkRevoked` argument, which can be used to
  check if a given ID token has been revoked.

# v5.6.0

- [added] A new [`admin.instanceId()`](https://firebase.google.com/docs/reference/admin/node/admin.instanceId)
  API that facilitates deleting instance IDs and associated user data from
  Firebase projects.
- [changed] Updated the TypeScript typings for `admin.AppOptions` to reflect the
  introduction of the `projectId` option.
- [changed] Removed some unused third party dependencies.

# v5.5.1

### Cloud Firestore

- [changed] Upgraded the Cloud Firestore client to the latest available
  version, which adds input validation to several operations, and retry logic
  to handle network errors.

### Realtime Database

- [changed] Fixed an issue in the TypeScript typings of the Realtime Database API.

# v5.5.0

### Realtime Database

- [added] [`app.database()`](https://firebase.google.com/docs/reference/admin/node/admin.app.App#database)
  method now optionally accepts a database URL. This feature can be used to
  access multiple Realtime Database instances from the same app.
- [changed] Upgraded the Realtime Database client to the latest available
  version.

### Cloud Firestore

- [changed] Upgraded the Cloud Firestore client to the latest available
  version.

# v5.4.3

- [changed] Fixed a regression in module loading that prevented using
  the Admin SDK in environments like AWS Lambda. This regression was
  introduced in the 5.4.0 release, which added a new dependency to Firestore
  and gRPC. This fix lazily loads Firestore and gRPC, thus enabling
  Admin SDK usage in the affected environments as long as no explicit
  attempts are made to use the Firestore API.


# v5.4.2

- [changed] Upgraded the Cloud Firestore client dependency to 0.8.2, which
  resolves an issue with saving objects with nested document references.

# v5.4.1

- [changed] Upgraded the Firestore client dependency to 0.8.1, which resolves
  the installation issues reported in the Yarn environment.

# v5.4.0

- [added] A new [`admin.firestore()`](https://firebase.google.com/docs/reference/admin/node/admin.firestore)
  API that facilitates accessing [Google Cloud Firestore](https://firebase.google.com/docs/firestore)
  databases using the
  [`@google-cloud/firestore`](https://cloud.google.com/nodejshttps://firebase.google.com/docs/reference/firestore/latest/)
  library. See [Set Up Your Node.js App for Cloud Firestore](https://firebase.google.com/docs/firestore/server/setup-node)
  to get started.

# v5.3.0

- [changed] SDK now retries outbound HTTP calls on all low-level I/O errors.

### Authentication

- [added] A new [`setCustomUserClaims()`](https://firebase.google.com/docs/reference/admin/node/admin.auth.Auth#setCustomUserClaims)
  method for setting custom claims on user accounts. Custom claims set via this
  method become available on the ID tokens of the corresponding users when they
  sign in. To learn how to use this API for controlling access to Firebase
  resources, see
  [Control Access with Custom Claims and Security Rules](https://firebase.google.com/docs/auth/admin/custom-claims).
- [added] A new [`listUsers()`](https://firebase.google.com/docs/reference/admin/node/admin.auth.Auth#listUsers)
  method for listing all the users in a Firebase project in batches.

### Storage

- [changed] Declared a more concrete TypeScript return type (`Bucket`) for the
  [`bucket()`](https://firebase.google.com/docs/reference/admin/node/admin.storage.Storage#bucket) method
  in the Storage API.

# v5.2.1

- [changed] A bug in the TypeScript type declarations that come bundled with the
  SDK (`index.d.ts`) has been fixed.

# v5.2.0
- [added] A new [Cloud Storage API](https://firebase.google.com/docs/reference/admin/node/admin.storage)
  that facilitates accessing Google Cloud Storage buckets using the
  [`@google-cloud/storage`](https://googlecloudplatform.github.io/google-cloud-node/#https://firebase.google.com/docs/storage/latest/storage)
  library.

### Authentication

- [changed] New type definitions for the arguments of `createUser()` and
  `updateUser()` methods.

### Cloud Messaging

- [changed] Redefined the arguments of `sendToDevice()` using intersection
  instead of overloading.

# v5.1.0

### Authentication

- [added] Added the method
  [`getUserByPhoneNumber()`](https://firebase.google.com/docs/reference/admin/node/admin.auth.Auth#getUserByPhoneNumber)
  to the [`admin.auth`](https://firebase.google.com/docs/reference/admin/node/admin.auth) interface. This method
  enables retrieving user profile information by a phone number.
- [added] [`createUser()`](https://firebase.google.com/docs/reference/admin/node/admin.auth.Auth#createUser)
  and [`updateUser()`](https://firebase.google.com/docs/reference/admin/node/admin.auth.Auth#updateUser) methods
  now accept a `phoneNumber` property, which can be used to create users with a phone
  number field and/or update the phone number associated with a user.
- [added] Added the `phoneNumber` field to
  [`admin.auth.UserRecord`](https://firebase.google.com/docs/reference/admin/node/admin.auth.UserRecord),
  which exposes the phone number associated with a user account.
- [added] Added the `phoneNumber` field to
  [`admin.auth.UserInfo`](https://firebase.google.com/docs/reference/admin/node/admin.auth.UserInfo),
  which exposes the phone number associated with a user account by a linked
  identity provider.

# v5.0.1

- [changed] Improved the error messages thrown in the case of network and RPC
  errors. These errors now include outgoing HTTP request details that make
  it easier to localize and debug issues.

### Authentication

- [changed] Implemented support in the user management API for handling photo
  URLs with special characters.

# v5.0.0

### Initialization

- [changed] The deprecated `serviceAccount` property in the
  [`admin.App.Options`](https://firebase.google.com/docs/reference/admin/node/admin.app.AppOptions)
  type has been removed in favor of the `credential` property.
- [changed] Initializing the SDK without setting a credential
  results in an exception.
- [changed] Initializing the SDK with a malformed private key string
  results in an exception.

### Authentication

- [changed] `createdAt` and `lastSignedInAt` properties in
  [`admin.auth.UserMetadata`](https://firebase.google.com/docs/reference/admin/node/admin.auth.UserMetadata)
  have been renamed to `creationTime` and `lastSignInTime`. Also these
  properties now provide UTC formatted strings instead of `Date` values.

# v4.2.1

- [changed] Updated the SDK to periodically refresh the OAuth access token
  internally used by `FirebaseApp`. This reduces the number of authentication
  failures encountered at runtime by SDK components like Realtime Database.

# v4.2.0

### Cloud Messaging

- [added] Added the methods
  [`subscribeToTopic()`](https://firebase.google.com/docs/reference/admin/node/admin.messaging.Messaging#subscribeToTopic)
  and
  [`unsubscribeFromTopic()`](https://firebase.google.com/docs/reference/admin/node/admin.messaging.Messaging#unsubscribeFromTopic)
  to the [`admin.messaging()`](https://firebase.google.com/docs/reference/admin/node/admin.messaging)
  service. The new methods allow subscribing to and unsubscribing from {{messaging}}
  topics via registration tokens.

# v4.1.4

### Authentication

- [changed] Cleaned up a number of types to improve the log output, thereby
  making debugging easier.

### Realtime Database

- [changed] Fixed an issue which could cause infinite loops when using `push()`
  with no arguments.

# v4.1.3

- [changed] Fixed incorrect usage of `undefined` - as opposed to `void` - in
  several places in the TypeScript typings.
- [changed] Added missing properties to the TypeScript typings for
  [`DecodedIdToken`](https://firebase.google.com/docs/reference/admin/node/admin.auth.DecodedIdToken).
- [changed] Fixed issues when using some types with the TypeScript
  `strictNullChecks` option enabled.
- [changed] Removed incorrect `admin.Promise` type from the TypeScript typings
  in favor of the Node.js built-in `Promise` type, which the SDK actually uses.
- [changed] Added error codes to all app-level errors. All errors in the SDK
  now properly implement the
  [`FirebaseError`](https://firebase.google.com/docs/reference/admin/node/admin.FirebaseError) interface.
- [changed] Improved error handling when initializing the SDK with a credential
  that cannot generate valid access tokens.
- [added] Added new `admin.database.EventType` to the TypeScript typings.

### Realtime Database

- [changed] Improved how the Realtime Database reports errors when provided with
  various types of invalid credentials.

# v4.1.2

### Authentication

- [changed] Improved input validation and error messages for all user
  management methods.
- [changed]
  [`verifyIdToken()`](https://firebase.google.com/docs/reference/admin/node/admin.auth.Auth#verifyIdToken)
  now works with non-cert credentials, assuming the `GCLOUD_PROJECT` environment
  variable is set to your project ID, which is the case when running on Google
  infrastructure such as Google App Engine and Google Compute Engine.

### Realtime Database

- [changed] Added `toJSON()` methods to the `DataSnapshot` and `Query` objects
  to make them properly JSON-serializable.

### Cloud Messaging

- [changed] Improved response parsing when
  [`sendToDevice()`](https://firebase.google.com/docs/reference/admin/node/admin.messaging.Messaging#sendToDevice)
  and
  [`sendToDeviceGroup()`](https://firebase.google.com/docs/reference/admin/node/admin.messaging.Messaging#sendToDeviceGroup)
  are provided with unexpected inputs.


# v4.1.1

- [changed] Added in missing TypeScript typings for the `FirebaseError.toJSON()`
  method.

### Authentication

- [changed] Fixed issue with
  [`createUser()`](https://firebase.google.com/docs/reference/admin/node/admin.auth.Auth#createUser)
  which sometimes caused multiple users to share the same email.


# v4.1.0

- [changed] Added in missing TypeScript typings for the `toJSON()` method off
  of several objects.

### Cloud Messaging

- [added] A new
  [`admin.messaging()`](https://firebase.google.com/docs/reference/admin/node/admin.messaging) service
  allows you to send messages through
  [Firebase Cloud Messaging](https://firebase.google.com/docs/cloud-messaging/admin/). The new service
  includes the
  [`sendToDevice()`](https://firebase.google.com/docs/reference/admin/node/admin.messaging.Messaging#sendToDevice),
  [`sendToDeviceGroup()`](https://firebase.google.com/docs/reference/admin/node/admin.messaging.Messaging#sendToDeviceGroup),
  [`sendToTopic()`](https://firebase.google.com/docs/reference/admin/node/admin.messaging.Messaging#sendToTopic),
  and
  [`sendToCondition()`](https://firebase.google.com/docs/reference/admin/node/admin.messaging.Messaging#sendToCondition)
  methods.


# v4.0.6

### Initialization

- [changed] Fixed an issue which caused importing the library via the ES2015
  import syntax (`import * as admin from "firebase-admin"`) to not work
  properly.


# v4.0.5

- [changed] TypeScript support has been greatly improved. Typings for the
  Realtime Database are now available and all other known issues with incorrect or
  incomplete type information have been resolved.

### Initialization

- [changed] Fixed an issue which caused the SDK to appear to hang when provided
  with a credential that generated invalid access tokens. The most common cause
  of this was using a credential whose access had been revoked. Now, an error
  will be logged to the console in this scenario.

### Authentication

- [added] The error message for an `auth/internal-error` error now includes
  the raw server response to more easily debug and track down unhandled errors.
- [changed] Fixed an issue that caused an `auth/internal-error` error to be
  thrown when calling
  [`getUser()`](https://firebase.google.com/docs/reference/admin/node/admin.auth.Auth#getUser) or
  [`getUserByEmail()`](https://firebase.google.com/docs/reference/admin/node/admin.auth.Auth#getUserByEmail)
  for a user without a creation date.
- [changed] Fixed an issue which caused an `auth/internal-error` error to be
  thrown when calling
  [`createUser()`](https://firebase.google.com/docs/reference/admin/node/admin.auth.Auth#createUser) with
  an email that corresponds to an existing user.
- [changed] Fixed an issue which caused an `auth/internal-error` error to be
  thrown when calling Authentication methods with a credential with insufficient
  permission. Now, an `auth/insufficient-permission` error will be thrown
  instead.


# v4.0.4

### Authentication

- [changed] Fixed an issue that caused several Authentication methods to throw
  an error when provided with inputs containing Unicode characters.


# v4.0.3

### Initialization

- [changed] Fixed an issue that caused a `null` value for the
  `databaseAuthVariableOverride` property to be ignored when passed as part
  of the first argument to
  [`initializeApp()`](https://firebase.google.com/docs/reference/admin/node/admin#.initializeApp), which
  caused the app to still have full admin access. Now, passing this value has
  the expected behavior: the app has unauthenticated access to the
  Realtime Database, and behaves as if no user is logged into the app.

### Authentication

- [changed] Fixed an issue that caused an `auth/invalid-uid` error to
  be thrown for valid `uid` values passed to several Authentication methods.


# v4.0.2

- [added] Improved error messages throughout the Admin Node.js SDK.
- [changed] Upgraded dependencies so that the Admin Node.js SDK no longer
  throws warnings for using deprecated `Buffer` APIs in Node.js `7.x.x`.


# v4.0.1

- [changed] Fixed issue which caused the 4.0.0 release to not
  include the `README.md` and `npm-shrinkwrap.json` files.


# v4.0.0

- [added] The Admin Node.js SDK (available on npm as `firebase-admin`) is a
  new SDK which replaces and expands the admin capabilities of the standard
  `firebase` npm module. See
  [Add the Firebase Admin SDK to your Server](https://firebase.google.com/docs/admin/setup/) to get
  started.
- [issue] This version does not include the `README.md` and
  `npm-shrinkwrap.json` files. This was fixed in version 4.0.1.

### Initialization

- [deprecated] The `serviceAccount` property of the options passed as the
  first argument to
  [`initializeApp()`](https://firebase.google.com/docs/reference/admin/node/admin#.initializeApp) has been
  deprecated in favor of a new `credential` property. See
  [Initialize the SDK](https://firebase.google.com/docs/admin/setup/#initialize_the_sdk) for more details.
- [added] The new
  [`admin.credential.cert()`](https://firebase.google.com/docs/reference/admin/node/admin.credential#.cert)
  method allows you to authenticate the SDK with a service account key file.
- [added] The new
  [`admin.credential.refreshToken()`](https://firebase.google.com/docs/reference/admin/node/admin.credential#.refreshToken)
  method allows you to authenticate the SDK with a Google OAuth2 refresh token.
- [added] The new
  [`admin.credential.applicationDefault()`](https://firebase.google.com/docs/reference/admin/node/admin.credential#.applicationDefault)
  method allows you to authenticate the SDK with Google Application Default
  Credentials.

### Authentication

- [added] A new Admin API for managing your Firebase Authentication users is now
  available. This API lets you manage your users without using their existing
  credentials, and without worrying about client-side rate limiting. The new
  methods included in this API are
  [`getUser()`](https://firebase.google.com/docs/reference/admin/node/admin.auth.Auth#getUser),
  [`getUserByEmail()`](https://firebase.google.com/docs/reference/admin/node/admin.auth.Auth#getUserByEmail),
  [`createUser()`](https://firebase.google.com/docs/reference/admin/node/admin.auth.Auth#createUser),
  [`updateUser()`](https://firebase.google.com/docs/reference/admin/node/admin.auth.Auth#updateUser), and
  [`deleteUser()`](https://firebase.google.com/docs/reference/admin/node/admin.auth.Auth#deleteUser). See
  [Manage Users](https://firebase.google.com/docs/auth/admin/manage-users) for more details.
- [changed] The
  [`createCustomToken()`](https://firebase.google.com/docs/reference/admin/node/admin.auth.Auth#createCustomToken)
  method is now asynchronous, returning a `Promise<string>` instead of a
  `string`.<|MERGE_RESOLUTION|>--- conflicted
+++ resolved
@@ -1,13 +1,10 @@
 # Unreleased
 
-<<<<<<< HEAD
 - [changed] Admin SDK can now create custom tokens without being initialized
   with service account credentials. When a service account private key is not
   available, the SDK uses the remote IAM service to sign JWTs in the cloud.
-=======
 - [changed] Updated the typings of the `admin.database.Query.once()`
   method to return a more specific type.
->>>>>>> 62230739
 - [changed] Admin SDK can now read the Firebase/GCP project ID from both
   `GCLOUD_PROJECT` and `GOOGLE_CLOUD_PROJECT` environment variables.
 
